--- conflicted
+++ resolved
@@ -48,11 +48,7 @@
     recovered_json = json.loads(json_string)
     for k, v in weird_np_array.items():
         assert (
-<<<<<<< HEAD
-            # Comparison does not work with lists
-=======
             # v could be any type, so for simplicity we cast to str
->>>>>>> 11a32f35
             str(v) == str(recovered_json[k])
             or sha256(bytes(v)).hexdigest() == recovered_json[k]
         )
