--- conflicted
+++ resolved
@@ -25,7 +25,6 @@
 
 log = logging.getLogger(__name__)
 
-
 # Use getfullargspec on py3.x to make type hints work
 try:
     getargspec = inspect.getfullargspec
@@ -67,10 +66,6 @@
         self.metadata = metadata or {}
         self.omit = False
 
-<<<<<<< HEAD
-=======
-        from numbers import Integral
->>>>>>> 128024cd
         if iteration_count is None:
             pass
         elif not isinstance(iteration_count, Integral):
