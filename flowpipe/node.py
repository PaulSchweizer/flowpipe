--- conflicted
+++ resolved
@@ -16,11 +16,7 @@
 from .plug import OutputPlug, InputPlug, SubInputPlug, SubOutputPlug
 from .log_observer import LogObserver
 from .stats_reporter import StatsReporter
-<<<<<<< HEAD
-from .utilities import deserialize_node, import_class
-=======
-from .utilities import deserialize_node, NodeEncoder
->>>>>>> e3112b60
+from .utilities import deserialize_node, NodeEncoder, import_class
 from .graph import get_default_graph
 __all__ = ['INode']
 
