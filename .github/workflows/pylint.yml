name: Pylint

<<<<<<< HEAD
on: [push, pull_request]
=======
on:
  push:
    branches:
      - "master"
      - "main"
  pull_request:
    branches:
      - "master"
      - "main"
  workflow_dispatch:
>>>>>>> 6010ff81

jobs:
  pylint:
    name: Pylint
    runs-on: ubuntu-latest
    steps:
      - uses: actions/checkout@v2
      - uses: actions/setup-python@v2
      - name: Install Poetry
        run: |
          python -m pip install --upgrade poetry wheel
      - name: Install dependencies
        run: |
          poetry install
      - name: Analysing the code with pylint
        run: |
          poetry run pylint ./flowpipe<|MERGE_RESOLUTION|>--- conflicted
+++ resolved
@@ -1,8 +1,5 @@
 name: Pylint
 
-<<<<<<< HEAD
-on: [push, pull_request]
-=======
 on:
   push:
     branches:
@@ -13,7 +10,6 @@
       - "master"
       - "main"
   workflow_dispatch:
->>>>>>> 6010ff81
 
 jobs:
   pylint:
