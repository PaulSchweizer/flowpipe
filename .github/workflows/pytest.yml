--- conflicted
+++ resolved
@@ -1,9 +1,6 @@
 ---
 name: Pytest
 
-<<<<<<< HEAD
-on: [push, pull_request]
-=======
 on:
   push:
     branches:
@@ -15,7 +12,6 @@
       - "main"
   workflow_dispatch:
 
->>>>>>> 6010ff81
 
 jobs:
   tests:
